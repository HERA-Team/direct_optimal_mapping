--- conflicted
+++ resolved
@@ -215,11 +215,7 @@
         elif beam_model == 'dipole':
             beamfits_file = '/nfs/esc/hera/zhileixu/git_beam/HERA-Beams/NicolasFagnoniBeams/NF_HERA_Dipole_efield_beam_high-precision.fits'
             #beamfits_file = '/nfs/esc/hera/zhileixu/git_beam/cst_beam_files/fagnoni_high_precision_dipole/H19/'+\
-<<<<<<< HEAD
             #                'E-farfield-100ohm-50-250MHz-high-acc-ind-H19-port21/efield_dipole_H19-port21_high-precision_peak-norm.fits'            
-=======
-            #                'E-farfield-100ohm-50-250MHz-high-acc-ind-H19-port21/efield_dipole_H19-port21_high-precision_peak-norm.fits'
->>>>>>> 3034e6a1
         else:
             print('Please provide correct beam model (either vivaldi or dipole)')
         print('Beam file:', beamfits_file)
@@ -267,10 +263,6 @@
                                                      za_array=np.pi/2. - alt_t, 
                                                      az_za_grid=False, freq_array= freq_array,
                                                      reuse_spline=True) 
-<<<<<<< HEAD
-=======
-            #print(ipol)
->>>>>>> 3034e6a1
             beam_map_t = pyuvbeam_interp[0, 0, 0, 0].real
             idx_time = np.where(self.uv.time_array == time_t)[0]
             self.a_mat[idx_time] = uvw_sign*2*np.pi/self.wavelength*(self.uv.uvw_array[idx_time]@lmn_t)
@@ -486,7 +478,6 @@
             both dimensions
         '''
         if not hasattr(self, 'a_mat_ps'):
-<<<<<<< HEAD
             raise AttributeError('A matrix with point sources pixel is not set up.')
 
         if facet_idx is None:
@@ -505,24 +496,6 @@
 
         self.p_square_ps = self.p_mat_ps[:, _idx]
         self.p_diag_ps = np.diag(self.p_square_ps)
-=======
-            print('A matrix with point sources pixel is not set up, returning None.')
-            return
-        #p_matrix_ps set up
-        k_facet = np.matrix(self.set_k_facet(radius_deg=facet_radius_deg, calc_k=True))
-        p_mat1 = np.matmul(k_facet, self.a_mat.H)
-        p_mat2 = np.matmul(self.inv_noise_mat, self.a_mat_ps)
-        #p_mat2 = self.a_mat_ps
-        p_mat_ps = np.matmul(p_mat1, p_mat2)
-        p_mat_ps = np.matrix(np.real(p_mat_ps))
-        p_mat_ps = p_mat_ps/self.norm_factor
-        #normalization factor set up
-        k_facet_transpose = np.matrix(k_facet.T)
-        p_square = np.matmul(p_mat_ps[:, :len(self.idx_psf_in)], k_facet_transpose) 
-        p_diag_ps = np.diag(p_square)
-        #del inv_noise_mat, k_facet, k_facet_transpose, p_mat1, p_mat2
-        del k_facet, k_facet_transpose, p_mat1, p_mat2
->>>>>>> 3034e6a1
         
         return
         
