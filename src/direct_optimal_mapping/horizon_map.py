import numpy as np
from pyuvdata import UVData
from direct_optimal_mapping import optimal_mapping
from direct_optimal_mapping import data_conditioning
import copy
import sys

class HorizonMap:
    '''This class takes the optimal_mapping data conditioning object
       and computes the normalized map in horizon coordinates, using 
       a single-time-stamp matrix and rotations to speed up the calculation.
    '''

    def __init__(self, dc, ra_ctr_deg, ra_rng_deg, dec_ctr_deg, dec_rng_deg,
                 wts='optimal', norm='one-beam', epoch_map='J2000'):

        '''
        Parameters
        ----------
        dc: data conditioning object (one dimensional: one frequency, one polarization)
        ra_ctr_deg:  RA coordinate of the center of the map in degrees
        dec_ctr_deg:  Dec coordinate of the center of the map in degrees
        ra_rng_deg:  Width of map in coordinate degrees
        dec_rng_deg:  Height of map in degrees
        wts:  weighting given to visibility points   'optimal'
        norm:  normalization computed and applied to the map 'one-beam' 'two-beam'
            'unnormalized'
        epoch_map:  epoch of the map coordinate system

        Note: ra and dec ranges are specified in COORDINATE degrees
        Example: for a 10-degree ARC on the sky at dec=30deg, specify 10deg/0.8666
        East-West cell size will be one time integration
        North-South cell size will be set to equal the East-West cell size
        '''

        self.dc = dc
        self.ra_ctr_deg = ra_ctr_deg
        self.dec_ctr_deg = dec_ctr_deg
        self.ra_rng_deg = ra_rng_deg
        self.dec_rng_deg = dec_rng_deg
        self.wts = wts
        self.norm = norm
        self.epoch_map = epoch_map

        if wts != 'optimal':
            print('Only optimal weighting is implemented so far')
        if (norm != 'one-beam') and (norm != 'two-beam') and (norm != 'unnormalized'):
            print('Only one-beam, two-beam, and unnormalized  normalizations are implemented so far')

        return
    
    def calc_map(self, uvw_sign=1, buffer=True, return_b1map=False, 
               return_b2map=False, return_pmatrix=False, pmatrix_factor=1,
               return_cmatrix='none'):

        '''Calculate a map, returning also the map of weight and the pmatrix
        if requested.
        The pmatrix_factor is not yet implemented, but it should be -
        pmatrix_factor=1 is not large enough for most applications.

        Parameters
        ----------
        uvw_sign:  same convention as optimal mapping object
        buffer: add a buffer for weighting edge effects and numpy rolls, then trim it
        return_b1map:  include beam weights map in map dictionary
        return_b2map:  include beam squared weights map  in map dictionary
        return_pmatrix: include PSF matrix in map dictionary  
        pmatrix_factor: the linear scale factor by which the [P] sky dimension is larger than the map sky dimension
        return_cmatrix:  include some or all of covariance matrix in map dictionary 'none' 'full'  'diag-slow'

        Return
        ------

        Attributes
        ----------
        '''

        self.uvw_sign = uvw_sign 
        self.buffer = buffer
        self.return_b1map = return_b1map
        self.return_b2map = return_b2map
        self.return_pmatrix = return_pmatrix
        self.pmatrix_factor = pmatrix_factor
        self.return_cmatrix = return_cmatrix

        if self.return_pmatrix or self.return_cmatrix=='full':
            print('Warning: P-matrix computation is very preliminary')
        if self.pmatrix_factor!=1: 
            print('Only pmatrix_factor = 1 is implemented so far')

        #
        # if buffer==True, a buffer allowing for the roll and edge 
        # effects is put in, then later removed
        #

        if self.buffer==True:
            print('Buffering the edges of the map')
        else:
            print('Not buffering the edge of the map.  Beware edge effects.')

        nra=self.ra_rng_deg*3600./(self.dc.uv_1d.integration_time[0]*15.)
        nra=int(nra)
        ndec=self.dec_rng_deg*3600./(self.dc.uv_1d.integration_time[0]*15.*np.cos(self.dec_ctr_deg*np.pi/180.))
        ndec=int(ndec)
        print('map coordinate grid is: (center,range,number)')
        print('ra: ',self.ra_ctr_deg,self.ra_rng_deg,nra,' dec: ',self.dec_ctr_deg,self.dec_rng_deg,ndec)
        temp=self.ra_rng_deg*np.cos(self.dec_ctr_deg*np.pi/180.)/nra
        print('cell sizes in arc deg based on int time are ',temp,self.dec_rng_deg/ndec,)
        #
        # compute buffer 
        # the buffer has to be an even number of pixels, or else it cannot be 
        # accommodated by the logic of the pixel object
        # The buffer needs to as long as the number of time stamps minus 1.
        #
        nbuffer=0
        buffer_deg=0.
        delra_deg=0.
        if self.buffer==True:
            nbuffer = int(len(np.unique(self.dc.uv_1d.time_array)) - 1)
            if (nbuffer%2) != 0: nbuffer=nbuffer+1
            buffer_deg=nbuffer*self.dc.uv_1d.integration_time[0]*15./3600.  # this is in coordinate degrees
            print('buffer is ',nbuffer,' pixels = ',buffer_deg,' coordinate degrees')
            print('Including buffer, nra and ndec are ',nra+nbuffer,ndec)
        #
        # set up map pixels
        #
        pixels = optimal_mapping.SkyPx()  
        pixel_dict=pixels.calc_radec_pix(self.ra_ctr_deg,self.ra_rng_deg+buffer_deg,nra+nbuffer,self.dec_ctr_deg,self.dec_rng_deg,ndec)
        #
        # compute noise matrix (assumed diagonal)
        #
        self.dc.noise_calc()
        #
        # check whether noise really was calculated (noise array is 1D)
        #
        if (np.sum(self.dc.uvn.data_array)==len(self.dc.uvn.data_array)):
            print('Unable to calculate noise:  sigma-n has been set to ones')
        #
        # set reference LST at middle of time span
        # there are no autos in dc.uv_1d
        #
        ulsts=np.unique(self.dc.uv_1d.lst_array)
        ref_lst_index=int(len(ulsts)/2)
        self.ref_lst_deg=ulsts[ref_lst_index]*180./np.pi
        print('Reference LST index is ',ref_lst_index)
        print('Reference LST is ',self.ref_lst_deg,' degrees')
        uvref=copy.deepcopy(self.dc.uv_1d)
        uvref.select(lst_range=[ulsts[ref_lst_index],ulsts[ref_lst_index]])
        dcref = data_conditioning.DataConditioning(uvref,0,self.dc.ipol)
        del uvref
        print('Reference data array shape ',dcref.uv_1d.data_array.shape)
        #
        # create map object and compute A-matrix components and weights
        #
        print('Creating map object')
        opt_map = optimal_mapping.OptMapping(dcref.uv_1d,pixel_dict,px_dic_inner=pixel_dict,epoch=self.epoch_map)
        print('map object created')
        opt_map.set_phase_mat(uvw_sign=self.uvw_sign)
        print('Phase matrix shape is ',opt_map.phase_mat.shape)
        opt_map.set_beam_mat(uvw_sign=1)
        print('Beam matrix shape is ',opt_map.beam_mat.shape)
        # compute weights
        if self.wts=='optimal':
            opt_map.set_inv_noise_mat(self.dc.uvn,matrix=False)
            print('inv noise shape ',opt_map.inv_noise_mat.shape)
            idx=np.where(np.vectorize(np.isnan)(opt_map.inv_noise_mat)==True)[0]
            if len(idx) > 0:
                print('Found ',len(idx),' nans in nv noise array; setting to zero')
                opt_map.inv_noise_mat[idx]=0.
            idx=np.where(np.vectorize(np.isinf)(opt_map.inv_noise_mat)==True)[0]
            if len(idx) > 0:
                print('Found ',len(idx),' infs in nv noise array; setting to zero')
                opt_map.inv_noise_mat[idx]=0.
        #
        # check and sanitize the vis data 
        # set the data to zero so it doesn't contribute to the map
        # set the weights to zero for statistics accounting
        #
        idx=np.where(np.vectorize(np.isnan)(self.dc.uv_1d.data_array)==True)[0]
        if len(idx) > 0:
            print('Found ',len(idx),' nans in visibility array; setting to zero')
            self.dc.uv_1d.data_array[idx]=0.
            opt_map.inv_noise_mat[idx]=0.
        idx=np.where(np.vectorize(np.isinf)(self.dc.uv_1d.data_array)==True)[0]
        if len(idx) > 0:
            print('Found ',len(idx),' infs in visibility array; setting to zero')
            self.dc.uv_1d.data_array[idx]=0.
            opt_map.inv_noise_mat[idx]=0.
        idx=np.where(self.dc.uv_1d.flag_array==True)[0]
        if len(idx) > 0:
            print('Found ',len(idx),' flags in visibility array; setting to zero')
            self.dc.uv_1d.data_array[idx]=0.
            opt_map.inv_noise_mat[idx]=0.
        #
        # compute maps (do we have sufficient precision?)
        #
        self.unmap=np.zeros((nra+nbuffer,ndec))
        if self.return_b1map or self.norm=='one-beam': self.b1map=np.zeros((nra+nbuffer,ndec))
        if self.return_b2map or self.norm=='two-beam': self.b2map=np.zeros((nra+nbuffer,ndec))
        if self.return_pmatrix or self.return_cmatrix != 'none': 
            psize_sky=(nra+nbuffer)*ndec*self.pmatrix_factor**2   # area of sky contributing to map
            psize_map=(nra+nbuffer)*ndec     # area of map (the facet)
            self.pmatrix=np.zeros((nra+nbuffer,ndec,(nra+nbuffer)*self.pmatrix_factor,ndec*self.pmatrix_factor))
            print('Warning: pmatrix is big.  Its size is ',psize_map,'pixels X ',psize_sky,' pixels including buffer')
            print('After buffer removal pmatrix will be ',nra*ndec,' X ',nra*ndec*self.pmatrix_factor**2)
        amatrix=opt_map.phase_mat*opt_map.beam_mat
        for itime, time_stamp in enumerate(np.unique(self.dc.uv_1d.time_array)):
            idx_roll = itime - ref_lst_index
            print('Computing for timestamp ',itime, time_stamp,' - roll is ',idx_roll)
            idx_t=np.where(self.dc.uv_1d.time_array==time_stamp)[0]
            vis=self.dc.uv_1d.data_array[idx_t,0,0]
            wts=opt_map.inv_noise_mat[idx_t]
            if (np.sum(self.dc.uv_1d.flag_array[idx_t])==vis.shape[0]) or (np.sum(wts)==0.):
                print('All data are flagged or all weights=0 for this time stamp - skip it')
            else:  
                # there is good data, so compute time-stamp map and add to accum array
                unmapt=np.real(np.matmul(np.conjugate(amatrix).T,np.multiply(wts,vis)))
                self.unmap=self.unmap+np.roll(unmapt.reshape(nra+nbuffer,ndec),idx_roll,axis=0)
                if self.return_b1map or self.norm=='one-beam':
                    b1mapt=np.real(np.matmul(np.conjugate(opt_map.beam_mat).T,np.multiply(wts,vis*0.+1.)))
                    self.b1map=self.b1map+np.roll(b1mapt.reshape(nra+nbuffer,ndec),idx_roll,axis=0)
                if self.return_b2map or self.norm=='two-beam':
                    b2mapt=np.real(np.matmul(np.conjugate(opt_map.beam_mat**2).T,np.multiply(wts,vis*0.+1.)))
                    self.b2map=self.b2map+np.roll(b2mapt.reshape(nra+nbuffer,ndec),idx_roll,axis=0)
                if self.return_pmatrix or self.return_cmatrix != 'none':  # this can probably be sped up with diagonal mult
                    pmt = np.real(np.matmul(np.conjugate(amatrix).T,np.matmul(np.diag(wts),amatrix)))
                    temp = pmt.reshape((nra+nbuffer),ndec,(nra+nbuffer)*self.pmatrix_factor,ndec*self.pmatrix_factor)
                    temp = np.roll(temp,+idx_roll,axis=2)
                    temp = np.roll(temp,+idx_roll,axis=0)  
                    self.pmatrix=self.pmatrix+temp
                    del temp
      
        #
        # Remove buffer
        #
        if self.buffer==True:
            i1=int(nbuffer/2)
            i2=int(nra+nbuffer/2)
            self.unmap=self.unmap.reshape(nra+nbuffer,ndec)[i1:i2,:]
            if self.return_b1map or self.norm=='one-beam': self.b1map=self.b1map.reshape(nra+nbuffer,ndec)[i1:i2,:]
            if self.return_b2map or self.norm=='two-beam': self.b2map=self.b2map.reshape(nra+nbuffer,ndec)[i1:i2,:]
<<<<<<< HEAD
            # still need to remove buffer on pmatrix 
            if self.return_pmatrix or self.return_cmatrix != 'none':
=======
            if self.return_pmatrix:
>>>>>>> 54597736
                # this only works for pmatrix_factor=1 !!
                self.pmatrix=self.pmatrix[i1:i2,:,i1:i2,:]
                print('pmatrix shape is ',self.pmatrix.shape)

        #
        # Create pixel dictionary of the map with the buffer removed
        #
        del pixels
        pixels = optimal_mapping.SkyPx()
        pixel_dict=pixels.calc_radec_pix(self.ra_ctr_deg,self.ra_rng_deg,nra,self.dec_ctr_deg,self.dec_rng_deg,ndec)
        #
        # check that the map and the pixel dictionary are consistent
        #
        if self.unmap.shape != (nra,ndec):
            print('unmap has shape ',self.unmap.shape)
            print('nra,ndec,nra*dec are ',nra,ndec,nra*ndec)
            print('nra in dictionary is ',len(pixel_dict['ra_deg']))
            print('ndec in dictionary is ',len(pixel_dict['dec_deg']))
            sys.exit()
        #
        # apply normalization 
        # The normalization for P is done row-by-row.
        # which is not efficient.  But doing it all at once 
        # usually exceeds memory.  This needs to be looked at.
        #
        if self.norm=='one-beam': 
            self.unmap=self.unmap/self.b1map
            if self.return_pmatrix or self.return_cmatrix != 'none':
                for i in np.arange(nra*ndec):
                    self.pmatrix.reshape((nra*ndec,nra*ndec*self.pmatrix_factor**2))[i,:]=self.pmatrix.reshape((nra*ndec,nra*ndec*self.pmatrix_factor**2))[i,:]/self.b1map.flatten()
        if self.norm=='two-beam': 
            self.unmap=self.unmap/self.b2map
            if self.return_pmatrix:
                for i in np.arange(nra*ndec):
                    self.pmatrix.reshape((nra*ndec,nra*ndec*self.pmatrix_factor**2))[i,:]=self.pmatrix.reshape((nra*ndec,nra*ndec*self.pmatrix_factor**2))[i,:]/self.b2map.flatten()

        # put patrix into standard N_facet X N_PSFarea shape 
<<<<<<< HEAD
         self.pmatrix=self.pmatrix.reshape(nra*ndec,nra*ndec*self.pmatrix_factor**2)
         # test
         print('Final P shape is ',self.pmatrix.shape)

        if return_cmatrix == 'diag-slow':
            d_mat = 1/self.b1map.flatten()
            cmap = np.zeros(self.pmatrix.shape[0])
            for i in range(0, self.pmatrix.shape[0]):
                cmap[i] = sqrt((self.pmatrix[i, i] * d_mat[i]))
            total_diagonal = sqrt(np.sum(cmap))
            print("sum of autos: %s" %total_diagonal)
            del d_mat
            cmap = cmap.reshape(int(sqrt(self.pmatrix.shape[0])), int(sqrt(self.pmatrix.shape[0])))
            
                   
=======
        self.pmatrix=self.pmatrix.reshape(nra*ndec,nra*ndec*self.pmatrix_factor**2)
        # test
        print('Final P shape is ',self.pmatrix.shape)

>>>>>>> 54597736
        #
        # pack everything into the dictionary.  
        # To be consistent with Zhilei's power spectrum pipeline,
        # the map produced is called 'map_sum' and the P produced is called
        # 'p_sum' in the map dictionary, even though they may be normalized 
        # if that option has been chosen.
        # This is confusing, and maybe we need to reorganize.
        #
        mapdict={'px_dic':pixel_dict}
        mapdict['map_sum']=self.unmap
        if self.return_b1map: mapdict['beam_weight_sum']=self.b1map
        if self.return_b2map: mapdict['beam_sq_weight_sum']=self.b2map
        if self.return_pmatrix: mapdict['p_sum']=self.pmatrix  
        mapdict['n_vis']=self.dc.uv_1d.data_array.shape[0]  # Zhilei's def.  Does not include nsamples
        mapdict['nsamples_total']=np.sum(self.dc.uv_1d.nsample_array*~self.dc.uv_1d.flag_array) 
        mapdict['freq']=self.dc.uv_1d.freq_array[0] # in Hz
        mapdict['polarization']=self.dc.ipol
        mapdict['bl_max']=np.sqrt(np.sum(self.dc.uv_1d.uvw_array**2, axis=1)).max()
        mapdict['radius2ctr']=0.  # distance of pixels to center.  Do we really need this?
        mapdict['ref_lst_deg']=self.ref_lst_deg
        if self.return_cmatrix == 'diag-slow': mapdict['nsig'] = cmap
        return mapdict<|MERGE_RESOLUTION|>--- conflicted
+++ resolved
@@ -238,13 +238,8 @@
             i2=int(nra+nbuffer/2)
             self.unmap=self.unmap.reshape(nra+nbuffer,ndec)[i1:i2,:]
             if self.return_b1map or self.norm=='one-beam': self.b1map=self.b1map.reshape(nra+nbuffer,ndec)[i1:i2,:]
-            if self.return_b2map or self.norm=='two-beam': self.b2map=self.b2map.reshape(nra+nbuffer,ndec)[i1:i2,:]
-<<<<<<< HEAD
-            # still need to remove buffer on pmatrix 
-            if self.return_pmatrix or self.return_cmatrix != 'none':
-=======
-            if self.return_pmatrix:
->>>>>>> 54597736
+            if self.return_b2map or self.norm=='two-beam': self.b2map=self.b2map.reshape(nra+nbuffer,ndec)[i1:i2,:
+            if self.return_pmatrix or self.return_cmatrix != 'none'
                 # this only works for pmatrix_factor=1 !!
                 self.pmatrix=self.pmatrix[i1:i2,:,i1:i2,:]
                 print('pmatrix shape is ',self.pmatrix.shape)
@@ -281,11 +276,11 @@
                 for i in np.arange(nra*ndec):
                     self.pmatrix.reshape((nra*ndec,nra*ndec*self.pmatrix_factor**2))[i,:]=self.pmatrix.reshape((nra*ndec,nra*ndec*self.pmatrix_factor**2))[i,:]/self.b2map.flatten()
 
-        # put patrix into standard N_facet X N_PSFarea shape 
-<<<<<<< HEAD
-         self.pmatrix=self.pmatrix.reshape(nra*ndec,nra*ndec*self.pmatrix_factor**2)
-         # test
-         print('Final P shape is ',self.pmatrix.shape)
+        # put patrix into standard N_facet X N_PSFarea shape
+        if self.return_pmatrix or self.return_cmatrix != 'none:                       
+            self.pmatrix=self.pmatrix.reshape(nra*ndec,nra*ndec*self.pmatrix_factor**2)
+        # test
+        print('Final P shape is ',self.pmatrix.shape)
 
         if return_cmatrix == 'diag-slow':
             d_mat = 1/self.b1map.flatten()
@@ -296,14 +291,7 @@
             print("sum of autos: %s" %total_diagonal)
             del d_mat
             cmap = cmap.reshape(int(sqrt(self.pmatrix.shape[0])), int(sqrt(self.pmatrix.shape[0])))
-            
-                   
-=======
-        self.pmatrix=self.pmatrix.reshape(nra*ndec,nra*ndec*self.pmatrix_factor**2)
-        # test
-        print('Final P shape is ',self.pmatrix.shape)
-
->>>>>>> 54597736
+                                                                                                           
         #
         # pack everything into the dictionary.  
         # To be consistent with Zhilei's power spectrum pipeline,
